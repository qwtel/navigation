--- conflicted
+++ resolved
@@ -9,11 +9,7 @@
 import {AppHistoryEntry} from "./app-history-entry";
 import {deferred, Deferred} from "./util/deferred";
 import {AbortError, InvalidStateError, isAbortError, isInvalidStateError} from "./app-history-errors";
-<<<<<<< HEAD
-import {AsyncEventTarget as EventTarget} from "./event-target";
-=======
 import {Event, EventTarget} from "./event-target";
->>>>>>> 230e35b6
 
 export const Rollback = Symbol.for("@virtualstate/app-history/rollback");
 export const Unset = Symbol.for("@virtualstate/app-history/unset");
@@ -103,10 +99,7 @@
     [AppHistoryTransitionIsCommitted] = false;
     [AppHistoryTransitionIsFinished] = false;
     [AppHistoryTransitionIsRejected] = false;
-<<<<<<< HEAD
     [AppHistoryTransitionIsOngoing] = false;
-=======
->>>>>>> 230e35b6
 
     readonly [AppHistoryTransitionKnown] = new Set<EventTarget>();
     readonly [AppHistoryTransitionEntry]: AppHistoryEntry;
@@ -296,10 +289,7 @@
     }
 
     [AppHistoryTransitionWhile] = (promise: Promise<unknown>): void => {
-<<<<<<< HEAD
         this[AppHistoryTransitionIsOngoing] = true;
-=======
->>>>>>> 230e35b6
         // console.log({ AppHistoryTransitionWhile, promise });
         const statusPromise = promise
             .then((): PromiseSettledResult<void> => ({

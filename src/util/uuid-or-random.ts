<<<<<<< HEAD

const fakeUUID = {
    v4(): string {
        return Array
            .from(
                { length: 5 },
                () => `${Math.random()}`.replace(/^0\./, "")
            )
            .join("-")
            .replace(".", "");
    },
}

async function getImportUUIDOrNodeRandomUUID() {
    const { v4 } = await import("./import-uuid")
        .catch(() => undefined)
        .then(
            (mod) =>
                mod ?? fakeUUID
        );
    return { v4 };
}

/** post rollup replace importUuid **/
const uuidModule = (
    await getImportUUIDOrNodeRandomUUID()
);
const getUuidModule = () => uuidModule;
/** post rollup replace importUuid **/

export function v4() {
    const uuidModule = getUuidModule();
    if (!(uuidModule?.v4)) return fakeUUID.v4();
    return uuidModule.v4();
}
=======
const isWebCryptoSupported = "crypto" in globalThis && typeof globalThis.crypto.randomUUID === "function";

export const v4: () => string = isWebCryptoSupported
    ? globalThis.crypto.randomUUID.bind(globalThis.crypto)
    : () => Array.from(
            { length: 5 },
            () => `${Math.random()}`.replace(/^0\./, "")
        )
        .join("-")
        .replace(".", "");
>>>>>>> a2333a9d
<|MERGE_RESOLUTION|>--- conflicted
+++ resolved
@@ -1,40 +1,3 @@
-<<<<<<< HEAD
-
-const fakeUUID = {
-    v4(): string {
-        return Array
-            .from(
-                { length: 5 },
-                () => `${Math.random()}`.replace(/^0\./, "")
-            )
-            .join("-")
-            .replace(".", "");
-    },
-}
-
-async function getImportUUIDOrNodeRandomUUID() {
-    const { v4 } = await import("./import-uuid")
-        .catch(() => undefined)
-        .then(
-            (mod) =>
-                mod ?? fakeUUID
-        );
-    return { v4 };
-}
-
-/** post rollup replace importUuid **/
-const uuidModule = (
-    await getImportUUIDOrNodeRandomUUID()
-);
-const getUuidModule = () => uuidModule;
-/** post rollup replace importUuid **/
-
-export function v4() {
-    const uuidModule = getUuidModule();
-    if (!(uuidModule?.v4)) return fakeUUID.v4();
-    return uuidModule.v4();
-}
-=======
 const isWebCryptoSupported = "crypto" in globalThis && typeof globalThis.crypto.randomUUID === "function";
 
 export const v4: () => string = isWebCryptoSupported
@@ -44,5 +7,4 @@
             () => `${Math.random()}`.replace(/^0\./, "")
         )
         .join("-")
-        .replace(".", "");
->>>>>>> a2333a9d
+        .replace(".", "");
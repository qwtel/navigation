--- conflicted
+++ resolved
@@ -4,9 +4,6 @@
     AppHistoryTransitionFinally
 } from "./app-history-transition";
 export * from "./history";
-<<<<<<< HEAD
-export * from "./location";
-=======
 export * from "./location";
 export { EventTarget } from "./event-target";
 export {
@@ -14,5 +11,4 @@
     AppHistoryCanTransition,
     AppHistoryUserInitiated,
     AppHistoryNavigateOptions
-} from "./create-app-history-transition";
->>>>>>> f3bcc813
+} from "./create-app-history-transition";